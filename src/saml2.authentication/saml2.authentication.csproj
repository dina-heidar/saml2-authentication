--- conflicted
+++ resolved
@@ -12,35 +12,21 @@
     <PackageTags>authentication;dotnet;security;saml2;.NETCore;SSO;SLO;.NET;identity;aspnetcore</PackageTags>
     <GeneratePackageOnBuild>true</GeneratePackageOnBuild>
     <PackageRequireLicenseAcceptance>true</PackageRequireLicenseAcceptance>
-<<<<<<< HEAD
     <Version>6.0.8</Version>
-    <Authors>Dina Heidar</Authors>
-    <Company></Company>
-    <Product>Saml2.Authentication</Product>
-    <PackageIcon>images\icon_128x128.png</PackageIcon>
-    <PackageReadmeFile>README.md</PackageReadmeFile>
     <AssemblyVersion>6.0.8.0</AssemblyVersion>
     <FileVersion>6.0.8.0</FileVersion>
-=======
-    <Version>6.0.7</Version>
-    <AssemblyVersion>6.0.7.0</AssemblyVersion>
-    <FileVersion>6.0.7.0</FileVersion>
+    <PackageIcon>images\icon_128x128.png</PackageIcon>
     <InformationalVersion>This is a release package</InformationalVersion>
     <Authors>Dina Heidar</Authors>
     <Company></Company>
     <Product>Saml2.Authentication</Product>
     <PackageReadmeFile>README.md</PackageReadmeFile>   
     <!--<PackageLicenseFile>LICENSE</PackageLicenseFile>-->
->>>>>>> 09ce1c12
     <PackageLicenseExpression>MIT</PackageLicenseExpression>
     <PackageProjectUrl>https://github.com/dina-heidar/saml2-authentication</PackageProjectUrl>
     <RepositoryUrl>https://github.com/dina-heidar/saml2-authentication</RepositoryUrl>
     <NeutralLanguage>en</NeutralLanguage>
-<<<<<<< HEAD
-    <PackageReleaseNotes>logo</PackageReleaseNotes>
-=======
     <PackageReleaseNotes>metadata regex if not a url</PackageReleaseNotes>
->>>>>>> 09ce1c12
     <RepositoryType>Git</RepositoryType>
     <Title>Saml2.Authentication</Title>
     <Copyright>Copyright Dina Heidar</Copyright> 
@@ -58,6 +44,7 @@
 
   <ItemGroup>
     <!--<None Include="..\..\LICENSE" Pack="true" Visible="false" PackagePath="" />-->
+    <None Include="..\..\assets\logo\icon_128x128.png" Pack="true" PackagePath="images" />
     <None Include="README.md" Pack="true" PackagePath="" />
   </ItemGroup>
 
@@ -102,42 +89,5 @@
     <!-- https://github.com/dotnet/sourcelink/issues/572 -->
     <EmbeddedFiles Include="$(GeneratedAssemblyInfoFile)" />
   </ItemGroup>
-<<<<<<< HEAD
-  <PropertyGroup Condition="'$(GITHUB_ACTIONS)' == 'true'">
-    <ContinuousIntegrationBuild>true</ContinuousIntegrationBuild>
-  </PropertyGroup>
-
-
-  <ItemGroup>
-    <None Include="..\..\assets\logo\icon_128x128.png" Pack="true" PackagePath="images" />
-    <None Include="README.md" Pack="true" PackagePath="\" />
-  </ItemGroup>
-
-  <!--source link-->
-  <ItemGroup>
-    <SourceRoot Include="$(MSBuildThisFileDirectory)/" />
-    <PackageReference Include="Microsoft.SourceLink.GitHub" Version="1.1.1">
-      <PrivateAssets>all</PrivateAssets>
-      <IncludeAssets>runtime; build; native; contentfiles; analyzers</IncludeAssets>
-    </PackageReference>
-  </ItemGroup>
-
-
-  <!--<ItemGroup>
-    <ProjectReference Include="..\..\..\saml2-metadata\src\saml2.metadata\saml2-metadata.csproj">
-      <PrivateAssets>all</PrivateAssets>
-      <ReferenceOutputAssembly>true</ReferenceOutputAssembly>
-      <IncludeAssets>saml2.metadata.dll</IncludeAssets>
-    </ProjectReference>
-  </ItemGroup>-->
-
-  <!--<Target DependsOnTargets="ResolveReferences" Name="CopyProjectReferencesToPackage">
-    <ItemGroup>
-      <BuildOutputInPackage Include="@(ReferenceCopyLocalPaths-&gt;WithMetadataValue('ReferenceSourceTarget', 'ProjectReference'))" />
-    </ItemGroup>
-  </Target>-->
-
-=======
  
->>>>>>> 09ce1c12
 </Project>